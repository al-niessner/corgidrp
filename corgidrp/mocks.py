--- conflicted
+++ resolved
@@ -187,44 +187,6 @@
 
     return dataset
 
-<<<<<<< HEAD
-def create_badpixelmap_files(filedir=None, col_bp=None, row_bp=None):
-    """
-    Create simulated bad pixel map data. Code value is 4.
-
-    Args:
-        filedir (str): (Optional) Full path to directory to save to.
-        col_bp (array): (Optional) Array of column indices where bad detector
-            pixels are found.
-        row_bp (array): (Optional) Array of row indices where bad detector
-            pixels are found.
-
-    Returns:
-        corgidrp.data.BadPixelMap:
-            The simulated dataset
-    """
-    # Make filedir if it does not exist
-    if (filedir is not None) and (not os.path.exists(filedir)):
-        os.mkdir(filedir)
-
-    prihdr, exthdr = create_default_headers()
-    sim_data = np.zeros([1024,1024], dtype = np.uint16)
-    if col_bp is not None and row_bp is not None:
-        for i_col in col_bp:
-            for i_row in row_bp:
-                sim_data[i_col, i_row] += 4
-    frame = data.Image(sim_data, pri_hdr=prihdr, ext_hdr=exthdr)
-
-    if filedir is not None:
-        frame.save(filedir=filedir, filename= "sim_bad_pixel.fits")
-
-    badpixelmap = data.Dataset([frame])
-
-    return badpixelmap
-
-
-=======
->>>>>>> 6f53a4ac
 def create_default_headers(obstype="SCI"):
     """
     Creates an empty primary header and an Image extension header with some possible keywords
@@ -299,4 +261,39 @@
     exthdr['HIERARCH DATA_LEVEL'] = "L1"
     exthdr['MISSING'] = False
 
-    return prihdr, exthdr+    return prihdr, exthdr
+  
+  
+def create_badpixelmap_files(filedir=None, col_bp=None, row_bp=None):
+    """
+    Create simulated bad pixel map data. Code value is 4.
+
+    Args:
+        filedir (str): (Optional) Full path to directory to save to.
+        col_bp (array): (Optional) Array of column indices where bad detector
+            pixels are found.
+        row_bp (array): (Optional) Array of row indices where bad detector
+            pixels are found.
+
+    Returns:
+        corgidrp.data.BadPixelMap:
+            The simulated dataset
+    """
+    # Make filedir if it does not exist
+    if (filedir is not None) and (not os.path.exists(filedir)):
+        os.mkdir(filedir)
+
+    prihdr, exthdr = create_default_headers()
+    sim_data = np.zeros([1024,1024], dtype = np.uint16)
+    if col_bp is not None and row_bp is not None:
+        for i_col in col_bp:
+            for i_row in row_bp:
+                sim_data[i_col, i_row] += 4
+    frame = data.Image(sim_data, pri_hdr=prihdr, ext_hdr=exthdr)
+
+    if filedir is not None:
+        frame.save(filedir=filedir, filename= "sim_bad_pixel.fits")
+
+    badpixelmap = data.Dataset([frame])
+
+    return badpixelmap