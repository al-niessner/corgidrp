import astropy.io.fits as fits
from astropy.time import Time
import numpy as np

import corgidrp.data as data
import corgidrp.detector as detector
import os
from pathlib import Path

def create_noise_maps(F, Ferr, Fdq, C, Cerr, Cdq, D, Derr, Ddq):
    '''
    Create simulated noise maps for test_masterdark_from_noisemaps.py.

    Arguments:
        F: 2D np.array for fixed-pattern noise (FPN) data array
        Ferr: 2D np.array for FPN err array
        Fdq: 2D np.array for FPN DQ array
        C: 2D np.array for clock-induced charge (CIC) data array
        Cerr: 2D np.array for CIC err array
        Cdq: 2D np.array for CIC DQ array
        D: 2D np.array for dark current data array
        Derr: 2D np.array for dark current err array
        Ddq: 2D np.array for dark current DQ array

    Returns:
        Fnoisemap: corgidrp.data.NoiseMap instance for FPN
        Cnoisemap: corgidrp.data.NoiseMap instance for CIC
        Dnoisemap: corgidrp.data.NoiseMap instance for dark current
    '''

    prihdr, exthdr = create_default_headers()
    # taken from end of calibrate_darks_lsq()
    exthdr['EXPTIME'] = None
    if 'EMGAIN_M' in exthdr.keys():
        exthdr['EMGAIN_M'] = None
    exthdr['CMDGAIN'] = None
    exthdr['KGAIN'] = None
    exthdr['BUNIT'] = 'detected electrons'
    exthdr['HIERARCH DATA_LEVEL'] = None
    # simulate raw data filenames
    exthdr['DRPNFILE'] = 2
    exthdr['FILE0'] = '0.fits'
    exthdr['FILE1'] = '1.fits'

    err_hdr = fits.Header()
    err_hdr['BUNIT'] = 'detected electrons'
    exthdr['DATATYPE'] = 'NoiseMap'

    Fnoisemap = data.NoiseMap(F, 'FPN', pri_hdr=prihdr, ext_hdr=exthdr, err=Ferr,
                              dq=Fdq, err_hdr=err_hdr)

    Cnoisemap = data.NoiseMap(C, 'CIC', pri_hdr=prihdr, ext_hdr=exthdr, err=Cerr,
                              dq=Cdq, err_hdr=err_hdr)

    Dnoisemap = data.NoiseMap(D, 'DC', pri_hdr=prihdr, ext_hdr=exthdr, err=Derr,
                              dq=Ddq, err_hdr=err_hdr)

    return Fnoisemap, Cnoisemap, Dnoisemap

def create_synthesized_master_dark_calib():
    '''
    Create simulated data specifically for test_calibrate_darks_lsq.py.

    Returns:
        datasets: List of corgidrp.data.Dataset instances
    The simulated dataset
    '''
    one_up = Path(os.path.dirname(os.path.dirname(os.path.abspath(__file__))))
    meta_path = Path(one_up, 'corgidrp', 'util', 'metadata_test.yaml')
    meta = detector.Metadata(meta_path)

    dark_current = 8.33e-4 #e-/pix/s
    cic=0.02  # e-/pix/frame
    read_noise=100 # e-/pix/frame
    bias=2000 # e-
    eperdn = 7 # e-/DN conversion; used in this example for all stacks
    g_picks = (np.linspace(2, 5000, 7))
    t_picks = (np.linspace(2, 100, 7))
    grid = np.meshgrid(g_picks, t_picks)
    g_arr = grid[0].ravel()
    t_arr = grid[1].ravel()
    #added in after emccd_detect makes the frames (see below)
    # The mean FPN that will be found is eperdn*(FPN//eperdn)
    # due to how I simulate it and then convert the frame to uint16
    FPN = 21 # e
    # the bigger N is, the better the adjusted R^2 per pixel becomes
    N = 30 #Use N=600 for results with better fits (higher values for adjusted
    # R^2 per pixel)
    # image area, including "shielded" rows and cols:
    imrows, imcols, imr0c0 = meta._imaging_area_geom()
    prerows, precols, prer0c0 = meta._unpack_geom('prescan')

    datasets = []
    for i in range(len(g_arr)):
        frame_list = []
        for l in range(N): #number of frames to produce
            # Simulate full dark frame (image area + the rest)
            frame_dn_dark = np.zeros((meta.frame_rows, meta.frame_cols))
            im = np.random.poisson(cic*g_arr[i]+
                                t_arr[i]*g_arr[i]*dark_current,
                                size=(meta.frame_rows, meta.frame_cols))
            frame_dn_dark = im
            # prescan has no dark current
            pre = np.random.poisson(cic*g_arr[i],
                                    size=(prerows, precols))
            frame_dn_dark[prer0c0[0]:prer0c0[0]+prerows,
                            prer0c0[1]:prer0c0[1]+precols] = pre
            rn = np.random.normal(0, read_noise,
                                    size=(meta.frame_rows, meta.frame_cols))
            with_rn = frame_dn_dark + rn + bias

            frame_dn_dark = with_rn/eperdn
            # simulate a constant FPN in image area (not in prescan
            # so that it isn't removed when bias is removed)
            frame_dn_dark[imr0c0[0]:imr0c0[0]+imrows,imr0c0[1]:
            imr0c0[1]+imcols] += FPN/eperdn # in DN
            # simulate telemetry rows, with the last 5 column entries with high counts
            frame_dn_dark[-1,-5:] = 100000 #DN
            # take raw frames and process them to what is needed for input
            # No simulated pre-processing bad pixels or cosmic rays, so just subtract bias
            # and multiply by k gain
            frame_dn_dark -= bias/eperdn
            frame_dn_dark *= eperdn

            # Now make this into a bunch of corgidrp.Dataset stacks
            prihdr, exthdr = create_default_headers()
            frame = data.Image(frame_dn_dark, pri_hdr=prihdr,
                            ext_hdr=exthdr)
            frame.ext_hdr['CMDGAIN'] = g_arr[i]
            frame.ext_hdr['EXPTIME'] = t_arr[i]
            frame.ext_hdr['KGAIN'] = eperdn
            frame_list.append(frame)
        dataset = data.Dataset(frame_list)
        datasets.append(dataset.copy())

    return datasets

def create_dark_calib_files(filedir=None, numfiles=10):
    """
    Create simulated data to create a master dark.
    Assume these have already undergone L1 processing and are L2a level products

    Args:
        filedir (str): (Optional) Full path to directory to save to.
        numfiles (int): Number of files in dataset.  Defaults to 10.

    Returns:
        corgidrp.data.Dataset:
            The simulated dataset
    """
    # Make filedir if it does not exist
    if (filedir is not None) and (not os.path.exists(filedir)):
        os.mkdir(filedir)

    filepattern = "simcal_dark_{0:04d}.fits"
    frames = []
    for i in range(numfiles):
        prihdr, exthdr = create_default_headers()
        np.random.seed(456+i); sim_data = np.random.poisson(lam=150., size=(1024, 1024)).astype(np.float64)
        frame = data.Image(sim_data, pri_hdr=prihdr, ext_hdr=exthdr)
        if filedir is not None:
            frame.save(filedir=filedir, filename=filepattern.format(i))
        frames.append(frame)
    dataset = data.Dataset(frames)
    return dataset

def create_nonlinear_dataset(filedir=None, numfiles=2,em_gain=2000):
    """
    Create simulated data to non-linear data to test non-linearity correction.

    Args:
        filedir (str): (Optional) Full path to directory to save to.
        numfiles (int): Number of files in dataset.  Defaults to 2 (not creating the cal here, just testing the function)
        em_gain (int): The EM gain to use for the simulated data.  Defaults to 2000.

    Returns:
        corgidrp.data.Dataset:
            The simulated dataset
    """

    # Make filedir if it does not exist
    if (filedir is not None) and (not os.path.exists(filedir)):
        os.mkdir(filedir)

    filepattern = "simcal_nonlin_{0:04d}.fits"
    frames = []
    for i in range(numfiles):
        prihdr, exthdr = create_default_headers()
        #Add the CMDGAIN to the headers
        exthdr['CMDGAIN'] = em_gain
        # Create a default
        size = 1024
        sim_data = np.zeros([size,size])
        data_range = np.linspace(10,65536,size)
        # Generate data for each row, where the mean increase from 10 to 65536
        for x in range(size):
            np.random.seed(123+x); sim_data[:, x] = np.random.poisson(data_range[x], size).astype(np.float64)

        non_linearity_correction = data.NonLinearityCalibration(os.path.join(os.path.dirname(os.path.abspath(__file__)),'..',"tests","test_data","nonlin_sample.fits"))

        #Apply the non-linearity to the data. When we correct we multiple, here when we simulate we divide
        sim_data /= detector.get_relgains(sim_data,em_gain,non_linearity_correction)

        frame = data.Image(sim_data, pri_hdr=prihdr, ext_hdr=exthdr)
        if filedir is not None:
            frame.save(filedir=filedir, filename=filepattern.format(i))
        frames.append(frame)
    dataset = data.Dataset(frames)
    return dataset

def create_cr_dataset(filedir=None, datetime=None, numfiles=2, em_gain=500, numCRs=5, plateau_length=10):
    """
    Create simulated non-linear data with cosmic rays to test CR detection.

    Args:
        filedir (str): (Optional) Full path to directory to save to.
        datetime (astropy.time.Time): (Optional) Date and time of the observations to simulate.
        numfiles (int): Number of files in dataset.  Defaults to 2 (not creating the cal here, just testing the function)
        em_gain (int): The EM gain to use for the simulated data.  Defaults to 2000.
        numCRs (int): The number of CR hits to inject. Defaults to 5.
        plateau_length (int): The minimum length of a CR plateau that will be flagged by the filter.

    Returns:
        corgidrp.data.Dataset:
            The simulated dataset.
    """

    if datetime is None:
        datetime = Time('2024-01-01T11:00:00.000Z')

<<<<<<< HEAD
    kgain = detector.get_kgain(datetime=datetime)
    fwc_em_dn = detector.get_fwc_em_e(datetime=datetime) / kgain
    fwc_pp_dn = detector.get_fwc_pp_e(datetime=datetime) / kgain
=======
    detector_params = data.DetectorParams({}, date_valid=Time("2023-11-01 00:00:00"))
    
    kgain = detector_params.params['kgain']
    fwc_em_dn = detector_params.params['fwc_em'] / kgain
    fwc_pp_dn = detector_params.params['fwc_pp'] / kgain
>>>>>>> 6f53a4ac
    fwc = np.min([fwc_em_dn,em_gain*fwc_pp_dn])
    dataset = create_nonlinear_dataset(filedir=None, numfiles=numfiles,em_gain=em_gain)

    im_width = dataset.all_data.shape[-1]

    # Overwrite dataset with a poisson distribution
    np.random.seed(123)
    dataset.all_data[:,:,:] = np.random.poisson(lam=150,size=dataset.all_data.shape).astype(np.float64)

    # Loop over images in dataset
    for i in range(len(dataset.all_data)):

        # Save the date
        dataset[i].ext_hdr['DATETIME'] = str(datetime)

        # Pick random locations to add a cosmic ray
        for x in range(numCRs):
            np.random.seed(123+x)
            loc = np.round(np.random.uniform(0,im_width-1, size=2)).astype(int)

            # Add the CR plateau
            tail_start = np.min([loc[1]+plateau_length,im_width])
            dataset.all_data[i,loc[0],loc[1]:tail_start] += fwc

            if tail_start < im_width-1:
                tail_len = im_width-tail_start
                cr_tail = [fwc/(j+1) for j in range(tail_len)]
                dataset.all_data[i,loc[0],tail_start:] += cr_tail

        # Save frame if desired
        if filedir is not None:
            filepattern = "simcal_cosmics_{0:04d}.fits"
            dataset[i].save(filedir=filedir, filename=filepattern.format(i))

    return dataset

def create_prescan_files(filedir=None, numfiles=2, obstype="SCI"):
    """
    Create simulated raw data.

    Args:
        filedir (str): (Optional) Full path to directory to save to.
        numfiles (int): Number of files in dataset.  Defaults to 2.
        obstype (str): Observation type. Defaults to "SCI".

    Returns:
        corgidrp.data.Dataset:
            The simulated dataset
    """
    # Make filedir if it does not exist
    if (filedir is not None) and (not os.path.exists(filedir)):
        os.mkdir(filedir)

    if obstype == "SCI":
        size = (1200, 2200)
    elif obstype == "ENG":
        size = (2200, 2200)
    elif obstype == "CAL":
        size = (2200,2200)
    else:
        raise ValueError(f'Obstype {obstype} not in ["SCI","ENG","CAL"]')


    filepattern = f"sim_prescan_{obstype}"
    filepattern = filepattern+"{0:04d}.fits"

    frames = []
    for i in range(numfiles):
        prihdr, exthdr = create_default_headers(obstype=obstype)
        sim_data = np.random.poisson(lam=150., size=size).astype(np.float64)
        frame = data.Image(sim_data, pri_hdr=prihdr, ext_hdr=exthdr)

        if filedir is not None:
            frame.save(filedir=filedir, filename=filepattern.format(i))

        frames.append(frame)

    dataset = data.Dataset(frames)

    return dataset

def create_default_headers(obstype="SCI"):
    """
    Creates an empty primary header and an Image extension header with some possible keywords

    Args:
        obstype (str): Observation type. Defaults to "SCI".

    Returns:
        tuple:
            prihdr (fits.Header): Primary FITS Header
            exthdr (fits.Header): Extension FITS Header

    """
    prihdr = fits.Header()
    exthdr = fits.Header()

    if obstype != "SCI":
        NAXIS1 = 2200
        NAXIS2 = 1200
    else:
        NAXIS1 = 2200
        NAXIS2 = 2200

    # fill in prihdr
    prihdr['OBSID'] = 0
    prihdr['BUILD'] = 0
    prihdr['OBSTYPE'] = obstype
    prihdr['MOCK'] = True

    # fill in exthdr
    exthdr['NAXIS'] = 2
    exthdr['NAXIS1'] = NAXIS1
    exthdr['NAXIS2'] = NAXIS2
    exthdr['PCOUNT'] = 0
    exthdr['GCOUNT'] = 1
    exthdr['BSCALE'] = 1
    exthdr['BZERO'] = 32768
    exthdr['ARRTYPE'] = obstype # seems to be the same as OBSTYPE
    exthdr['SCTSRT'] = '2024-01-01T12:00:00.000Z'
    exthdr['SCTEND'] = '2024-01-01T20:00:00.000Z'
    exthdr['STATUS'] = 0
    exthdr['HVCBIAS'] = 1
    exthdr['OPMODE'] = ""
    exthdr['EXPTIME'] = 60.0
    exthdr['CMDGAIN'] = 1.0
    exthdr['CYCLES'] = 100000000000
    exthdr['LASTEXP'] = 1000000
    exthdr['BLNKTIME'] = 10
    exthdr['EXPCYC'] = 100
    exthdr['OVEREXP'] = 0
    exthdr['NOVEREXP'] = 0
    exthdr['EXCAMT'] = 40.0
    exthdr['FCMLOOP'] = ""
    exthdr['FSMINNER'] = ""
    exthdr['FSMLOS'] = ""
    exthdr['FSM_X'] = 50.0
    exthdr['FSM_Y'] = 50.0
    exthdr['DMZLOOP'] = ""
    exthdr['SPAM_H'] = 1.0
    exthdr['SPAM_V'] = 1.0
    exthdr['FPAM_H'] = 1.0
    exthdr['FPAM_V'] = 1.0
    exthdr['LSAM_H'] = 1.0
    exthdr['LSAM_V'] = 1.0
    exthdr['FSAM_H'] = 1.0
    exthdr['FSAM_V'] = 1.0
    exthdr['CFAM_H'] = 1.0
    exthdr['CFAM_V'] = 1.0
    exthdr['DPAM_H'] = 1.0
    exthdr['DPAM_V'] = 1.0
    exthdr['DATETIME'] = '2024-01-01T11:00:00.000Z'
    exthdr['HIERARCH DATA_LEVEL'] = "L1"
    exthdr['MISSING'] = False

    return prihdr, exthdr<|MERGE_RESOLUTION|>--- conflicted
+++ resolved
@@ -228,17 +228,11 @@
     if datetime is None:
         datetime = Time('2024-01-01T11:00:00.000Z')
 
-<<<<<<< HEAD
-    kgain = detector.get_kgain(datetime=datetime)
-    fwc_em_dn = detector.get_fwc_em_e(datetime=datetime) / kgain
-    fwc_pp_dn = detector.get_fwc_pp_e(datetime=datetime) / kgain
-=======
     detector_params = data.DetectorParams({}, date_valid=Time("2023-11-01 00:00:00"))
-    
+
     kgain = detector_params.params['kgain']
     fwc_em_dn = detector_params.params['fwc_em'] / kgain
     fwc_pp_dn = detector_params.params['fwc_pp'] / kgain
->>>>>>> 6f53a4ac
     fwc = np.min([fwc_em_dn,em_gain*fwc_pp_dn])
     dataset = create_nonlinear_dataset(filedir=None, numfiles=numfiles,em_gain=em_gain)
 
