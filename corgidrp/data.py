import os
import numpy as np
import numpy.ma as ma
import corgidrp
import astropy.io.fits as fits
import astropy.time as time

class Dataset():
    """
    A sequence of data of the same kind. Can be indexed and looped over

    Args:
        frames_or_filepaths (list): list of either filepaths or data objects (e.g., Image class)

    Attributes:
        all_data (np.array): an array with all the data combined together. First dimension is always number of images
        frames (list): list of data objects (probably corgidrp.data.Image)
    """
    def __init__(self, frames_or_filepaths):
        """
        Args:
            frames_or_filepaths (list): list of either filepaths or data objects (e.g., Image class)
        """
        if len(frames_or_filepaths) == 0:
            raise ValueError("Empty list passed in")

        if isinstance(frames_or_filepaths[0], str):
            # list of filepaths
            # TODO: do some auto detection of the filetype, but for now assume it is an image file
            self.frames = []
            for filepath in frames_or_filepaths:
                self.frames.append(Image(filepath))
        else:
            # list of frames
            self.frames = frames_or_filepaths

        # turn lists into np.array for indexing behavior
        if isinstance(self.frames, list):
            self.frames = np.array(self.frames) # list of objects

        # create 3-D cube of all the data
        self.all_data = np.array([frame.data for frame in self.frames])
        self.all_err = np.array([frame.err for frame in self.frames])
        self.all_dq = np.array([frame.dq for frame in self.frames])
        # do a clever thing to point all the individual frames to the data in this cube
        # this way editing a single frame will also edit the entire datacube
        for i, frame in enumerate(self.frames):
            frame.data = self.all_data[i]
            frame.err = self.all_err[i]
            frame.dq = self.all_dq[i]

    def __iter__(self):
        return self.frames.__iter__()

    def __getitem__(self, indices):
        if isinstance(indices, int):
            # return a single element of the data
            return self.frames[indices]
        else:
            # return a subset of the dataset
            return Dataset(self.frames[indices])

    def __len__(self):
        return len(self.frames)

    def save(self, filedir, filenames=None):
        """
        Save each file of data in this dataset into directory

        Args:
            filedir (str): directory to save the files
            filenames (list): a list of output filenames for each file

        """
        # if filenames are not passed, use the default ones
        if filenames is None:
            filenames = []
            for frame in self.frames:
                filename = frame.filename
                filenames.append(frame.filename)

        for filename, frame in zip(filenames, self.frames):
            frame.save(filename=filename, filedir=filedir)

    def update_after_processing_step(self, history_entry, new_all_data=None, new_all_err = None, new_all_dq = None, header_entries = None):
        """
        Updates the dataset after going through a processing step

        Args:
            history_entry (str): a description of what processing was done. Mention reference files used.
            new_all_data (np.array): (optional) Array of new data. Needs to be the same shape as `all_data`
            new_all_err (np.array): (optional) Array of new err. Needs to be the same shape as `all_err` except of second dimension
            new_all_dq (np.array): (optional) Array of new dq. Needs to be the same shape as `all_dq`
            header_entries (dict): (optional) a dictionary {} of ext_hdr and err_hdr entries to add or update
        """
        # update data if necessary
        if new_all_data is not None:
            if new_all_data.shape != self.all_data.shape:
                raise ValueError("The shape of new_all_data is {0}, whereas we are expecting {1}".format(new_all_data.shape, self.all_data.shape))
            self.all_data[:] = new_all_data # specific operation overwrites the existing data rather than changing pointers
        if new_all_err is not None:
            if new_all_err.shape[-2:] != self.all_err.shape[-2:] or new_all_err.shape[0] != self.all_err.shape[0]:
                raise ValueError("The shape of new_all_err is {0}, whereas we are expecting {1}".format(new_all_err.shape, self.all_err.shape))
            self.all_err = new_all_err
        if new_all_dq is not None:
            if new_all_dq.shape != self.all_dq.shape:
                raise ValueError("The shape of new_all_dq is {0}, whereas we are expecting {1}".format(new_all_dq.shape, self.all_dq.shape))
            self.all_dq[:] = new_all_dq # specific operation overwrites the existing data rather than changing pointers

        # update history and header entries
        for img in self.frames:
            img.ext_hdr['HISTORY'] = history_entry
            if header_entries:
                for key, value in header_entries.items():
                    img.ext_hdr[key] = value
                    img.err_hdr[key] = value
                    
 
    def copy(self, copy_data=True):
        """
        Make a copy of this dataset, including all data and headers.
        Data copying can be turned off if you only want to modify the headers
        Headers should always be copied as we should modify them any time we make new edits to the data

        Args:
            copy_data (bool): (optional) whether the data should be copied. Default is True

        Returns:
            corgidrp.data.Dataset: a copy of this dataset
        """
        # there's a smarter way to manage memory, but to keep the API simple, we will avoid it for now
        new_frames = [frame.copy(copy_data=copy_data) for frame in self.frames]
        new_dataset = Dataset(new_frames)

        return new_dataset
    
    def add_error_term(self, input_error, err_name):
        """
        Calls Image.add_error_term() for each frame.
        Updates Dataset.all_err.
        
        Args:
          input_error (np.array): 2-d or 3-d error layer
          err_name (str): name of the uncertainty layer  
        """
        if input_error.ndim == 3:
            for i,frame in enumerate(self.frames):
                frame.add_error_term(input_error[i], err_name)

        elif input_error.ndim ==2:
            for frame in self.frames:
                frame.add_error_term(input_error, err_name)

        else:
            raise ValueError("input_error is not either a 2D or 3D array.")
        
        # Preserve pointer links between Dataset.all_err and Image.err
        self.all_err = np.array([frame.err for frame in self.frames])   
        for i, frame in enumerate(self.frames):
            frame.err = self.all_err[i]
            
	
    def rescale_error(self, input_error, err_name):
        """
        Calls Image.rescale_errors() for each frame.
        Updates Dataset.all_err
        
        Args:
          input_error (np.array): 2-d error layer or 3-d layer
          err_name (str): name of the uncertainty layer
        """
        if input_error.ndim == 3:
            for i,frame in enumerate(self.frames):
                frame.rescale_error(input_error[i], err_name)

        elif input_error.ndim ==2:
            for frame in self.frames:
                frame.rescale_error(input_error, err_name)

        else:
            raise ValueError("input_error is not either a 2D or 3D array.")
        
        # Preserve pointer links between Dataset.all_err and Image.err
        self.all_err = np.array([frame.err for frame in self.frames])   
        for i, frame in enumerate(self.frames):
            frame.err = self.all_err[i]
           
  
class Image():
    """
    Base class for 2-D image data. Data can be created by passing in the data/header explicitly, or
    by passing in a filepath to load a FITS file from disk

    Args:
        data_or_filepath (str or np.array): either the filepath to the FITS file to read in OR the 2D image data
        pri_hdr (astropy.io.fits.Header): the primary header (required only if raw 2D data is passed in)
        ext_hdr (astropy.io.fits.Header): the image extension header (required only if raw 2D data is passed in)
        err (np.array): 2-D/3-D uncertainty data
        dq (np.array): 2-D data quality, 0: good, 1: bad
        bias (np.array): 1-D bias data
        err_hdr (astropy.io.fits.Header): the error extension header
        dq_hdr (astropy.io.fits.Header): the data quality extension header
        bias_hdr (astropy.io.fits.Header): the bias extension header

    Attributes:
        data (np.array): 2-D data for this Image
        err (np.array): 2-D uncertainty
        dq (np.array): 2-D data quality
        bias (np.array): 1-D bias data
        pri_hdr (astropy.io.fits.Header): primary header
        ext_hdr (astropy.io.fits.Header): image extension header. Generally this header will be edited/added to
        err_hdr (astropy.io.fits.Header): the error extension header
        dq_hdr (astropy.io.fits.Header): the data quality extension header
        bias_hdr (astropy.io.fits.Header): the bias extension header
        filename (str): the filename corresponding to this Image
        filedir (str): the file directory on disk where this image is to be/already saved.
        filepath (str): full path to the file on disk (if it exists)
    """
    def __init__(self, data_or_filepath, pri_hdr=None, ext_hdr=None, err = None, dq = None, bias=None, err_hdr = None, dq_hdr = None, bias_hdr=None):
        if isinstance(data_or_filepath, str):
            # a filepath is passed in
            with fits.open(data_or_filepath) as hdulist:
                self.pri_hdr = hdulist[0].header
                # image data is in FITS extension
                self.ext_hdr = hdulist[1].header
                self.data = hdulist[1].data

                # we assume that if the err and dq array is given as parameter they supersede eventual err and dq extensions
                if err is not None:
                    if np.shape(self.data) != np.shape(err)[-2:]:
                        raise ValueError("The shape of err is {0} while we are expecting shape {1}".format(err.shape[-2:], self.data.shape))
                    #we want to have a 3 dim error array
                    if err.ndim > 2:
                        self.err = err
                    else:
                        self.err = err.reshape((1,)+err.shape)
                # we assume that the ERR extension is index 2 of hdulist
                elif len(hdulist)>2:
                    self.err = hdulist[2].data
                    self.err_hdr = hdulist[2].header
                    if self.err.ndim == 2:
                        self.err = self.err.reshape((1,)+self.err.shape)
                else:
                    self.err = np.zeros((1,)+self.data.shape)
           
                if dq is not None:
                    if np.shape(self.data) != np.shape(dq):
                        raise ValueError("The shape of dq is {0} while we are expecting shape {1}".format(dq.shape, self.data.shape))
                    self.dq = dq
                # we assume that the DQ extension is index 3 of hdulist
                elif len(hdulist)>3:
                    self.dq = hdulist[3].data
                    self.dq_hdr = hdulist[3].header
                else:
                    self.dq = np.zeros(self.data.shape, dtype = int)

                if bias is not None:
                    if (np.shape(self.data)[0],) != np.shape(bias):
                        raise ValueError("The shape of bias is {0} while we are expecting shape {1}".format(bias.shape, self.data.shape))
                    self.bias = bias
                # we assume that the bias extension is index 4 of hdulist
                elif len(hdulist)>4:
                    self.bias = hdulist[4].data
                    self.bias_hdr = hdulist[4].header
                else:
                    self.bias = np.zeros(self.data.shape[0], dtype = np.float32)

            # parse the filepath to store the filedir and filename
            filepath_args = data_or_filepath.split(os.path.sep)
            if len(filepath_args) == 1:
                # no directory info in filepath, so current working directory
                self.filedir = "."
                self.filename = filepath_args[0]
            else:
                self.filename = filepath_args[-1]
                self.filedir = os.path.sep.join(filepath_args[:-1])

        else:
            # data has been passed in directly
            # creation of a new file in DRP eyes
            if pri_hdr is None or ext_hdr is None:
                raise ValueError("Missing primary and/or extension headers, because you passed in raw data")
            self.pri_hdr = pri_hdr
            self.ext_hdr = ext_hdr
            self.data = data_or_filepath
            self.filedir = "."
            self.filename = ""
            if err is not None:
                if np.shape(self.data) != np.shape(err)[-2:]:
                    raise ValueError("The shape of err is {0} while we are expecting shape {1}".format(err.shape[-2:], self.data.shape))
                #we want to have a 3 dim error array
                if err.ndim > 2:
                    self.err = err
                else:
                    self.err = err.reshape((1,)+err.shape)
            else:
                self.err = np.zeros((1,)+self.data.shape)

            if dq is not None:
                if np.shape(self.data) != np.shape(dq):
                    raise ValueError("The shape of dq is {0} while we are expecting shape {1}".format(dq.shape, self.data.shape))
                self.dq = dq
            else:
                self.dq = np.zeros(self.data.shape, dtype = int)

            if bias is not None:
                if (np.shape(self.data)[0],) != np.shape(bias):
                    raise ValueError("The shape of bias is {0} while we are expecting shape {1}".format(bias.shape, self.data.shape))
                self.bias = bias.astype(np.float32)
            else:
                self.bias = np.zeros(self.data.shape[0], dtype = np.float32)

            # record when this file was created and with which version of the pipeline
            self.ext_hdr.set('DRPVERSN', corgidrp.version, "corgidrp version that produced this file")
            self.ext_hdr.set('DRPCTIME', time.Time.now().isot, "When this file was saved")

        # we assume that if the err_hdr and dq_hdr is given as parameter they supersede eventual existing err_hdr and dq_hdr
        if err_hdr is not None:
            self.err_hdr = err_hdr
        if dq_hdr is not None:
            self.dq_hdr = dq_hdr
        if bias_hdr is not None:
            self.bias_hdr = bias_hdr
        if not hasattr(self, 'err_hdr'):
            self.err_hdr = fits.Header()
        self.err_hdr["EXTNAME"] = "ERR"
        if not hasattr(self, 'dq_hdr'):
            self.dq_hdr = fits.Header()
        self.dq_hdr["EXTNAME"] = "DQ"
        if not hasattr(self, 'bias_hdr'):
            self.bias_hdr = fits.Header()
        self.bias_hdr["EXTNAME"] = "BIAS"
        
        # discard individual errors if we aren't tracking them but multiple error terms are passed in
        if not corgidrp.track_individual_errors and self.err.shape[0] > 1:
            num_errs = self.err.shape[0] - 1
            # delete keywords specifying the error of each individual slice
            for i in range(num_errs):
                del self.err_hdr['Layer_{0}'.format(i + 2)]
            self.err = self.err[:1] # only save the total err, preserve 3-D shape
        self.err_hdr['TRK_ERRS'] = corgidrp.track_individual_errors # specify whether we are tracing errors



    # create this field dynamically
    @property
    def filepath(self):
        return os.path.join(self.filedir, self.filename)


    def save(self, filename=None, filedir=None):
        """
        Save file to disk with user specified filepath

        Args:
            filename (str): filepath to save to. Use self.filename if not specified
            filedir (str): filedir to save to. Use self.filedir if not specified
        """
        if filename is not None:
            self.filename = filename
        if filedir is not None:
            self.filedir = filedir

        if len(self.filename) == 0:
            raise ValueError("Output filename is not defined. Please specify!")

        prihdu = fits.PrimaryHDU(header=self.pri_hdr)
        exthdu = fits.ImageHDU(data=self.data, header=self.ext_hdr)
        hdulist = fits.HDUList([prihdu, exthdu])

        errhdu = fits.ImageHDU(data=self.err, header = self.err_hdr)
        hdulist.append(errhdu)

        dqhdu = fits.ImageHDU(data=self.dq, header = self.dq_hdr)
        hdulist.append(dqhdu)

        biashdu = fits.ImageHDU(data=self.bias, header = self.bias_hdr)
        hdulist.append(biashdu)

        hdulist.writeto(self.filepath, overwrite=True)
        hdulist.close()

    def _record_parent_filenames(self, input_dataset):
        """
        Record what input dataset was used to create this Image.
        This assumes many Images were used to make this single Image.
        Record is stored in the ext header.

        Args:
            input_dataset (corgidrp.data.Dataset): the input dataset that were combined together to make this image
        """
        self.ext_hdr.set('DRPNFILE', len(input_dataset), "# of files used to create this processed frame")
        for i, img in enumerate(input_dataset):
            self.ext_hdr.set('FILE{0}'.format(i), img.filename, "File #{0} filename used to create this frame".format(i))

    def copy(self, copy_data=True):
        """
        Make a copy of this image file. including data and headers.
        Data copying can be turned off if you only want to modify the headers
        Headers should always be copied as we should modify them any time we make new edits to the data

        Args:
            copy_data (bool): (optional) whether the data should be copied. Default is True

        Returns:
            corgidrp.data.Image: a copy of this Image
        """
        if copy_data:
            new_data = np.copy(self.data)
            new_err = np.copy(self.err)
            new_dq = np.copy(self.dq)
            new_bias = np.copy(self.bias)
        else:
            new_data = self.data # this is just pointer referencing
            new_err = self.err
            new_dq = self.dq
            new_bias = self.bias
        new_img = Image(new_data, pri_hdr=self.pri_hdr.copy(), ext_hdr=self.ext_hdr.copy(), err = new_err, dq = new_dq, bias=new_bias, 
                        err_hdr = self.err_hdr.copy(), dq_hdr = self.dq_hdr.copy(), bias_hdr = self.bias_hdr.copy())

        # annoying, but we got to manually update some parameters. Need to keep track of which ones to update
        new_img.filename = self.filename
        new_img.filedir = self.filedir

        # update DRP version tracking
        self.ext_hdr['DRPVERSN'] =  corgidrp.version
        self.ext_hdr['DRPCTIME'] =  time.Time.now().isot

        return new_img

    def get_masked_data(self):
        """
        Uses the dq array to generate a numpy masked array of the data

        Returns:
            numpy.ma.MaskedArray: the data masked
        """
        mask = self.dq>0
        return ma.masked_array(self.data, mask=mask)

    def add_error_term(self, input_error, err_name):
        """
        Add a layer of a specific additive uncertainty on the 3-dim error array extension
        and update the combined uncertainty in the first layer.
        Update the error header and assign the error name. 

        Only tracks individual errors if the "track_individual_errors" setting is set to True
        in the configuration file
        
        Args:
          input_error (np.array): 2-d error layer
          err_name (str): name of the uncertainty layer
        """
        if input_error.ndim != 2 or input_error.shape != self.data.shape:
            raise ValueError("we expect a 2-dimensional error layer with dimensions {0}".format(self.data.shape))
        
        #first layer is always the updated combined error
        self.err[0,:,:] = np.sqrt(self.err[0,:,:]**2 + input_error**2)
        self.err_hdr["Layer_1"] = "combined_error"
        self.err_hdr["Layer_" + layer] = err_name
    
    def rescale_error(self, input_error, err_name):
        """
        Add a layer of a specific additive uncertainty on the 3-dim error array extension
        and update the combined uncertainty in the first layer.
        Update the error header and assign the error name. 

        Only tracks individual errors if the "track_individual_errors" setting is set to True
        in the configuration file
        
        Args:
          input_error (np.array): 2-d error layer
          err_name (str): name of the uncertainty layer
        """
        if input_error.ndim != 2 or input_error.shape != self.data.shape:
            raise ValueError("we expect a 2-dimensional error layer with dimensions {0}".format(self.data.shape))
        
        #first layer is always the updated combined error
        self.err = np.sqrt(self.err**2 * input_error**2)
        self.err_hdr["Layer_1"] = "combined_error"

        if corgidrp.track_individual_errors:
            #append new error as layer on 3D cube
            self.err=np.append(self.err, [input_error], axis=0)

            layer = str(self.err.shape[0])
            self.err_hdr["Layer_1"] = "combined_error"
            self.err_hdr["Layer_" + layer] = err_name    
        
        # record history since 2-D error map doesn't track individual terms
        self.err_hdr['HISTORY'] = "rescaled error term: {0}".format(err_name)     

        if corgidrp.track_individual_errors:
            #append new error as layer on 3D cube
            self.err=np.append(self.err, [input_error], axis=0)

            layer = str(self.err.shape[0])
            self.err_hdr["Layer_" + layer] = err_name    
        
        # record history since 2-D error map doesn't track individual terms
        self.err_hdr['HISTORY'] = "Added error term: {0}".format(err_name)

class Dark(Image):
    """
    Dark calibration frame for a given exposure time.

     Args:
        data_or_filepath (str or np.array): either the filepath to the FITS file to read in OR the 2D image data
        pri_hdr (astropy.io.fits.Header): the primary header (required only if raw 2D data is passed in)
        ext_hdr (astropy.io.fits.Header): the image extension header (required only if raw 2D data is passed in)
        input_dataset (corgidrp.data.Dataset): the Image files combined together to make this dark file (required only if raw 2D data is passed in)
    """
    def __init__(self, data_or_filepath, pri_hdr=None, ext_hdr=None, input_dataset=None):
        # run the image class contructor
        super().__init__(data_or_filepath, pri_hdr=pri_hdr, ext_hdr=ext_hdr)
        # additional bookkeeping for Dark

        # if this is a new dark, we need to bookkeep it in the header
        # b/c of logic in the super.__init__, we just need to check this to see if it is a new dark
        if ext_hdr is not None:
            if input_dataset is None:
                # error check. this is required in this case
                raise ValueError("This appears to be a new dark. The dataset of input files needs to be passed in to the input_dataset keyword to record history of this dark.")
            self.ext_hdr['DATATYPE'] = 'Dark' # corgidrp specific keyword for saving to disk

            # log all the data that went into making this dark
            self._record_parent_filenames(input_dataset)

            # add to history
            self.ext_hdr['HISTORY'] = "Dark with exptime = {0} s created from {1} frames".format(self.ext_hdr['EXPTIME'], self.ext_hdr['DRPNFILE'])

            # give it a default filename using the first input file as the base
            # strip off everything starting at .fits
            orig_input_filename = input_dataset[0].filename.split(".fits")[0]
            self.filename = "{0}_dark.fits".format(orig_input_filename)


        # double check that this is actually a dark file that got read in
        # since if only a filepath was passed in, any file could have been read in
        if 'DATATYPE' not in self.ext_hdr or self.ext_hdr['DATATYPE'] != 'Dark':
            raise ValueError("File that was loaded was not a Dark file.")

            
class FlatField(Image):
    """
    Master flat generated from raster scan of uranus or Neptune.

     Args:
        data_or_filepath (str or np.array): either the filepath to the FITS file to read in OR the 2D image data
        pri_hdr (astropy.io.fits.Header): the primary header (required only if raw 2D data is passed in)
        ext_hdr (astropy.io.fits.Header): the image extension header (required only if raw 2D data is passed in)
        input_dataset (corgidrp.data.Dataset): the Image files combined together to make this flat file (required only if raw 2D data is passed in)
    """
    def __init__(self, data_or_filepath, pri_hdr=None, ext_hdr=None, input_dataset=None):
        # run the image class contructor
        super().__init__(data_or_filepath, pri_hdr=pri_hdr, ext_hdr=ext_hdr)

        # if this is a new master flat, we need to bookkeep it in the header
        # b/c of logic in the super.__init__, we just need to check this to see if it is a new masterflat
        if ext_hdr is not None:
            if input_dataset is None:
                # error check. this is required in this case
                raise ValueError("This appears to be a master flat. The dataset of input files needs to be passed in to the input_dataset keyword to record history of this flat")
            self.ext_hdr['DATATYPE'] = 'FlatField' # corgidrp specific keyword for saving to disk

            # log all the data that went into making this flat
            self._record_parent_filenames(input_dataset)

            # add to history
            self.ext_hdr['HISTORY'] = "Flat with exptime = {0} s created from {1} frames".format(self.ext_hdr['EXPTIME'], self.ext_hdr['DRPNFILE'])

            # give it a default filename using the first input file as the base
            orig_input_filename = input_dataset[0].filename.split(".fits")[0]
            self.filename = "{0}_flatfield.fits".format(orig_input_filename)


        # double check that this is actually a masterflat file that got read in
        # since if only a filepath was passed in, any file could have been read in
        if 'DATATYPE' not in self.ext_hdr or self.ext_hdr['DATATYPE'] != 'FlatField':
            raise ValueError("File that was loaded was not a FlatField file.")
            
class NonLinearityCalibration(Image):
    """
    Class for non-linearity calibration files. Although it's not stricly an image that you might look at, it is a 2D array of data

    The required format for calibration data is as follows:
     - Minimum 2x2
     - First value (top left) must be assigned to nan
     - Row headers (dn counts) must be monotonically increasing
     - Column headers (EM gains) must be monotonically increasing
     - Data columns (relative gain curves) must straddle 1
     - The first row will provide the the Gain axis values (accesssed via gain_ax = non_lin_correction.data[0, 1:])
     - The first column will provide the "count" axis value (accessed via count_ax = non_lin_correction.data[1:, 0])
     - The rest of the array will be the calibration data (accessed via relgains = non_lin_correction.data[1:, 1:])

    For example:
    [
        [nan,  1,     10,    100,   1000 ], <- gain axis
        [1,    0.900, 0.950, 0.989, 1.000],
        [1000, 0.910, 0.960, 0.990, 1.010],
        [2000, 0.950, 1.000, 1.010, 1.050],
        [3000, 1.000, 1.001, 1.011, 1.060],
         ^
         count axis
    ],

    where the row headers [1, 1000, 2000, 3000] are dn counts, the column
    headers [1, 10, 100, 1000] are EM gains, and the first data column
    [0.900, 0.910, 0.950, 1.000] is the first of the four relative gain curves.

     Args:
        data_or_filepath (str or np.array): either the filepath to the FITS file to read in OR the 2D calibration data. See above for the required format.
        pri_hdr (astropy.io.fits.Header): the primary header (required only if raw 2D data is passed in)
        ext_hdr (astropy.io.fits.Header): the image extension header (required only if raw 2D data is passed in)
        input_dataset (corgidrp.data.Dataset): the Image files combined together to make this NonLinearityCalibration file (required only if raw 2D data is passed in)
    """
    def __init__(self, data_or_filepath, pri_hdr=None, ext_hdr=None, input_dataset=None):

        # run the image class contructor
        super().__init__(data_or_filepath, pri_hdr=pri_hdr, ext_hdr=ext_hdr)

        # File format checks - Ported from II&T
        nonlin_raw = self.data
        if nonlin_raw.ndim < 2 or nonlin_raw.shape[0] < 2 or \
        nonlin_raw.shape[1] < 2:
            raise ValueError('The non-linearity calibration array must be at least 2x2 (room for x '
                                'and y axes and one data point)')
        if not np.isnan(nonlin_raw[0, 0]):
            raise ValueError('The first value of the non-linearity calibration array  (upper left) must be set to '
                                '"nan"')


        # additional bookkeeping for a calibration file
        # if this is a new calibration file, we need to bookkeep it in the header
        # b/c of logic in the super.__init__, we just need to check this to see if it is a new NonLinearityCalibration file
        if ext_hdr is not None:
            if input_dataset is None:
                # error check. this is required in this case
                raise ValueError("This appears to be a new Non Linearity Correction. The dataset of input files needs to be passed in to the input_dataset keyword to record history of this calibration file.")
            self.ext_hdr['DATATYPE'] = 'NonLinearityCalibration' # corgidrp specific keyword for saving to disk

            # log all the data that went into making this calibration file
            self._record_parent_filenames(input_dataset)

            # add to history
            self.ext_hdr['HISTORY'] = "Non Linearity Calibration file created"

            # give it a default filename using the first input file as the base
            # strip off everything starting at .fits
            orig_input_filename = input_dataset[0].filename.split(".fits")[0]
            self.filename = "{0}_NonLinearityCalibration.fits".format(orig_input_filename)


        # double check that this is actually a NonLinearityCalibration file that got read in
        # since if only a filepath was passed in, any file could have been read in
        if 'DATATYPE' not in self.ext_hdr or self.ext_hdr['DATATYPE'] != 'NonLinearityCalibration':
            raise ValueError("File that was loaded was not a NonLinearityCalibration file.")

<<<<<<< HEAD
=======

>>>>>>> d006250e
class KGain(Image):
    """
    Class for KGain calibration file. Until further insights it is just one float value.

    Args:
        data_or_filepath (str or np.array): either the filepath to the FITS file to read in OR the calibration data. See above for the required format.
        pri_hdr (astropy.io.fits.Header): the primary header (required only if raw data is passed in)
        ext_hdr (astropy.io.fits.Header): the image extension header (required only if raw data is passed in)
     
    Attrs:
        value: the getter of the kgain value
        _kgain (float): the value of kgain
    """
    def __init__(self, data_or_filepath, pri_hdr=None, ext_hdr=None):
       # run the image class contructor
        super().__init__(data_or_filepath, pri_hdr=pri_hdr, ext_hdr=ext_hdr)

        # File format checks
        if self.data.shape != (1,1):
            raise ValueError('The KGain calibration data should be just one float value')
       # run the image class contructor
        super().__init__(data_or_filepath, pri_hdr=pri_hdr, ext_hdr=ext_hdr)

        # File format checks
        if self.data.shape != (1,1):
            raise ValueError('The KGain calibration data should be just one float value')

        self._kgain = self.data[0,0] 
        # additional bookkeeping for a calibration file
        # if this is a new calibration file, we need to bookkeep it in the header
        # b/c of logic in the super.__init__, we just need to check this to see if it is a new KGain file
        if ext_hdr is not None:
            self.ext_hdr['DATATYPE'] = 'KGain' # corgidrp specific keyword for saving to disk
            self.ext_hdr['BUNIT'] = 'detected EM electrons/DN'
            # add to history
            self.ext_hdr['HISTORY'] = "KGain Calibration file created"

            # give it a default filename
            self.filename = "KGain.fits"


        # double check that this is actually a KGain file that got read in
        # since if only a filepath was passed in, any file could have been read in
        if 'DATATYPE' not in self.ext_hdr or self.ext_hdr['DATATYPE'] != 'KGain':
            raise ValueError("File that was loaded was not a KGain Calibration file.")

    @property
    def value(self):
        return self._kgain
 
    def copy(self, copy_data = True):
        """
        Make a copy of this KGain file. including data and headers.
        Data copying can be turned off if you only want to modify the headers
        Headers should always be copied as we should modify them any time we make new edits to the data

        Args:
            copy_data (bool): (optional) whether the data should be copied. Default is True

        Returns:
            corgidrp.data.KGain: a copy of this KGain
        """
        if copy_data:
            new_data = np.copy(self.data)
        else:
            new_data = self.data # this is just pointer referencing
        new_kg = KGain(new_data, pri_hdr=self.pri_hdr.copy(), ext_hdr=self.ext_hdr.copy())
        
        # annoying, but we got to manually update some parameters. Need to keep track of which ones to update
        new_kg.filename = self.filename
        new_kg.filedir = self.filedir

        # update DRP version tracking
        self.ext_hdr['DRPVERSN'] =  corgidrp.version
        self.ext_hdr['DRPCTIME'] =  time.Time.now().isot

        return new_kg


class BadPixelMap(Image):
    """
    Class for bad pixel map. The bad pixel map indicates which pixels are hot
    pixels and thus unreliable. Note: These bad pixels are bad due to inherent
    nonidealities in the detector (applicable to any frame taken) and are
    separate from pixels marked per frame as contaminated by cosmic rays.

     Args:
        data_or_filepath (str or np.array): either the filepath to the FITS file to read in OR the 2D image data
        pri_hdr (astropy.io.fits.Header): the primary header (required only if raw 2D data is passed in)
        ext_hdr (astropy.io.fits.Header): the image extension header (required only if raw 2D data is passed in)
        input_dataset (corgidrp.data.Dataset): the Image files combined together to make this bad pixel map (required only if raw 2D data is passed in)
    """
    def __init__(self, data_or_filepath, pri_hdr=None, ext_hdr=None, input_dataset=None):
        # run the image class contructor
        super().__init__(data_or_filepath, pri_hdr=pri_hdr, ext_hdr=ext_hdr)

        # if this is a new bad pixel map, we need to bookkeep it in the header
        # b/c of logic in the super.__init__, we just need to check this to see if it is a new bad pixel map
        if ext_hdr is not None:
            if input_dataset is None:
                # error check. this is required in this case
                raise ValueError("This appears to be a new bad pixel map. The dataset of input files needs to be passed in to the input_dataset keyword to record history of this bad pixel map.")
            self.ext_hdr['DATATYPE'] = 'BadPixelMap' # corgidrp specific keyword for saving to disk

            # log all the data that went into making this bad pixel map
            self._record_parent_filenames(input_dataset)

            # add to history
            self.ext_hdr['HISTORY'] = "Bad Pixel map created"

            # give it a default filename using the first input file as the base
            # strip off everything starting at .fits
            orig_input_filename = input_dataset[0].filename.split(".fits")[0]
            self.filename = "{0}_bad_pixel_map.fits".format(orig_input_filename)


        # double check that this is actually a bad pixel map that got read in
        # since if only a filepath was passed in, any file could have been read in
        if 'DATATYPE' not in self.ext_hdr or self.ext_hdr['DATATYPE'] != 'BadPixelMap':
            raise ValueError("File that was loaded was not a BadPixelMap file.")

    def copy(self, copy_data = True):
        """
        Make a copy of this BadPixelMap file. including data and headers.
        Data copying can be turned off if you only want to modify the headers
        Headers should always be copied as we should modify them any time we make new edits to the data

        Args:
            copy_data (bool): (optional) whether the data should be copied. Default is True

        Returns:
            corgidrp.data.BadPixelMap: a copy of this BadPixelMap
        """
        if copy_data:
            new_data = np.copy(self.data)
        else:
            new_data = self.data # this is just pointer referencing
        new_bp = BadPixelMap(new_data, pri_hdr=self.pri_hdr.copy(), ext_hdr=self.ext_hdr.copy())
        
        # we got to manually update some parameters. Need to keep track of which ones to update
        new_bp.filename = self.filename
        new_bp.filedir = self.filedir

        # update DRP version tracking
        self.ext_hdr['DRPVERSN'] =  corgidrp.version
        self.ext_hdr['DRPCTIME'] =  time.Time.now().isot

        return new_bp

datatypes = { "Image" : Image,
              "Dark"  : Dark,
              "NonLinearityCalibration" : NonLinearityCalibration,
              "KGain" : KGain, 
<<<<<<< HEAD
              "BadPixelMap" : BadPixelMap,
               "FlatField" :FlatField}
=======
              "BadPixelMap" : BadPixelMap }
>>>>>>> d006250e

def autoload(filepath):
    """
    Loads the supplied FITS file filepath using the appropriate data class

    Should be used sparingly to avoid accidentally loading in data of the wrong type

    Args:
        filepath (str): path to FITS file

    Returns:
        corgidrp.data.* : an instance of one of the data classes specified here
    """

    with fits.open(filepath) as hdulist:
        # check the exthdr for datatype
        if 'DATATYPE' in hdulist[1].header:
            dtype = hdulist[1].header['DATATYPE']
        else:
            # datatype not specified. Check if it's 2D
            if len(hdulist[1].data.shape) == 2:
                # a standard image (possibly a science frame)
                dtype = "Image"
            else:
                errmsg = "Could not determine datatype for {0}. Data shape of {1} is not 2-D"
                raise ValueError(errmsg.format(filepath, dtype))

    # if we got here, we have a datatype
    data_class = datatypes[dtype]

    # use the class constructor to load in the data
    frame = data_class(filepath)

    return frame<|MERGE_RESOLUTION|>--- conflicted
+++ resolved
@@ -655,11 +655,7 @@
         # since if only a filepath was passed in, any file could have been read in
         if 'DATATYPE' not in self.ext_hdr or self.ext_hdr['DATATYPE'] != 'NonLinearityCalibration':
             raise ValueError("File that was loaded was not a NonLinearityCalibration file.")
-
-<<<<<<< HEAD
-=======
-
->>>>>>> d006250e
+            
 class KGain(Image):
     """
     Class for KGain calibration file. Until further insights it is just one float value.
@@ -813,12 +809,9 @@
               "Dark"  : Dark,
               "NonLinearityCalibration" : NonLinearityCalibration,
               "KGain" : KGain, 
-<<<<<<< HEAD
               "BadPixelMap" : BadPixelMap,
                "FlatField" :FlatField}
-=======
-              "BadPixelMap" : BadPixelMap }
->>>>>>> d006250e
+
 
 def autoload(filepath):
     """
