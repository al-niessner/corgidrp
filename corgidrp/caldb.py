"""
Calibration tracking system. Modified from kpicdrp caldb implmentation (Copyright (c) 2024, KPIC Team)
"""
import os
import numpy as np
import pandas as pd
import corgidrp
import corgidrp.data as data
import astropy.time as time


column_names = [
    "Filepath",
    "Type",
    "MJD",
    "EXPTIME",
    "Files Used",
    "Date Created",
    "DRPVERSN",
    "OBSID",
    "NAXIS1",
    "NAXIS2",
    "OPMODE",
    "CMDGAIN",
    "EXCAMT",
]

<<<<<<< HEAD
labels = {data.Dark: "Dark", data.NonLinearityCalibration: "NonLinearityCalibration", "KGain": data.KGain, }
=======
labels = {data.Dark: "Dark", data.NonLinearityCalibration: "NonLinearityCalibration", data.BadPixelMap: "BadPixelMap", }
>>>>>>> a8a77957


class CalDB:
    """
    Database for tracking calibration files saved to disk. Modified from the kpicdrp version

    Note that database is not parallelism-safe, but should be ok in most cases.
    (Jason: look at using posix_ipc to guarantee thread safety if we really need it)

    Args:
        filepath (str): [optional] filepath to a CSV file with an existing database

    Fields:
        columns (list): column names of dataframe
        filepath(str): full filepath to data
    """

    def __init__(self, filepath=""):
        """
        Args:
            filepath (str): [optional] filepath to a CSV file with an existing database
        """

        # If filepath is not passed in, use the default (majority of case)
        if len(filepath) == 0:
            self.filepath = corgidrp.caldb_filepath
        else:
            # possibly edge case where we want to use specialized caldb
            self.filepath = filepath

        # if database does't exist, create a blank one
        if not os.path.exists(self.filepath):
            # new database
            self.columns = column_names
            self._db = pd.DataFrame(columns=self.columns)
            self.save()
        else:
            # already a database exists
            self.load()
            self.columns = list(self._db.columns.values)

    def load(self):
        """
        Load/update db from filepath
        """
        self._db = pd.read_csv(self.filepath)

    def save(self):
        """
        Save file without numbered index to disk with user specified filepath as a CSV file
        """
        self._db.to_csv(self.filepath, index=False)

    def _get_values_from_entry(self, entry, is_calib=True):
        """
        Extract the properties from this data entry to ingest them into the database

        Args:
            entry (corgidrp.data.Image subclass): calibration frame to add to the database
            is_calib (bool): is a calibration frame. if Not, it won't look up filetype.
                             Only used in get_calib() to grab metadata for science frames

        Returns:
            tuple:
                row (list):
                    List of data entry properties
                row_dict (dict):
                    Dictionary of data entry properties keyed by column names

        """
        filepath = os.path.abspath(entry.filepath)
        if is_calib:
            datatype = labels[entry.__class__]  # get the database str representation
        else:
            datatype = "Sci"
        mjd = time.Time(entry.ext_hdr["SCTSRT"]).mjd
        exptime = entry.ext_hdr["EXPTIME"]

        # check if this exists. will be a keyword written by corgidrp
        if "DRPNFILE" in entry.ext_hdr:
            files_used = entry.ext_hdr["DRPNFILE"]
        else:
            files_used = 0

        date_created = time.Time(entry.ext_hdr["DRPCTIME"]).mjd
        drp_version = entry.ext_hdr["DRPVERSN"]

        obsid = entry.pri_hdr["OBSID"]

        # this only works for 2D images. may need to adapt for non-2D calibration frames
        naxis1 = entry.data.shape[-1]
        naxis2 = entry.data.shape[-2]

        row = [
            filepath,
            datatype,
            mjd,
            exptime,
            files_used,
            date_created,
            drp_version,
            obsid,
            naxis1,
            naxis2,
        ]

        # rest are ext_hdr keys we can copy
        start_index = len(row)
        for i in range(start_index, len(self.columns)):
            row.append(entry.ext_hdr[self.columns[i]])  # add value staright from header

        row_dict = {}
        for key, val in zip(self.columns, row):
            row_dict[key] = val

        return row, row_dict

    def create_entry(self, entry, to_disk=True):
        """
        Add a new entry to or update an existing one in the database. Note that function by default will load and save db to disk

        Args:
            entry (corgidrp.data.Image subclass): calibration frame to add to the database
            to_disk (bool): True by default, will update DB from disk before adding entry and saving it back to disk
        """
        new_row, row_dict = self._get_values_from_entry(entry)

        # update database from disk in case anything changed
        if to_disk:
            self.load()

        # use filepath as key to see if it's already in database
        if row_dict["Filepath"] in self._db.values:
            row_index = self._db[
                self._db["Filepath"] == row_dict["Filepath"]
            ].index.values
            self._db.loc[row_index, self.columns] = new_row
        # otherwise create new entry
        else:
            new_entry = pd.DataFrame([new_row], columns=self.columns)
            self._db = pd.concat([self._db, new_entry], ignore_index=True)

        # save to disk to update changes
        if to_disk:
            self.save()

    def remove_entry(self, entry, to_disk=True):
        """
        Remove an entry from the database. Removes the entire row

        Args:
            entry (corgidrp.data.Image subclass): calibration frame to add to the database
            to_disk (bool): True by default, will update DB from disk before adding entry and saving it back to disk
        """
        new_row, row_dict = self._get_values_from_entry(entry)

        # update database from disk in case anything changed
        if to_disk:
            self.load()

        if row_dict["Filepath"] in self._db.values:
            entry_index = self._db[
                self._db["Filepath"] == row_dict["Filepath"]
            ].index.values
            self._db = self._db.drop(self._db.index[entry_index])
            self._db = self._db.reset_index(drop=True)
        else:
            raise ValueError("No filepath found so could not remove.")

        # save to disk to update changes
        if to_disk:
            self.save()

    def get_calib(self, frame, dtype, to_disk=True):
        """
        Outputs the best calibration file of the given type for the input sciene frame.

        Args:
            frame (corgidrp.data.Image): an image frame to request a calibratio for
            dtype (corgidrp.data Class): for example: corgidrp.data.Dark (TODO: document the entire list of options)
            to_disk (bool): True by default, will update DB from disk before matching

        Returns:
            corgidrp.data.*: an instance of the appropriate calibration type (Exact type depends on calibration type)
        """
        if dtype not in labels:
            raise ValueError(
                "Requested calibration dtype of {0} not a valid option".format(dtype)
            )
        dtype_label = labels[dtype]

        # get values for this science frame
        _, frame_dict = self._get_values_from_entry(frame, is_calib=False)

        # update database from disk in case anything changed
        if to_disk:
            self.load()

        # downselect to only calibs of this type
        calibdf = self._db[self._db["Type"] == dtype_label]

        if dtype_label in ["Dark"]:
            # general selection criteria for 2D image frames. Can use different selection criteria for different dtypes
            options = calibdf.loc[
                (
                    (calibdf["EXPTIME"] == frame_dict["EXPTIME"])
                    & (calibdf["NAXIS1"] == frame_dict["NAXIS1"])
                    & (calibdf["NAXIS2"] == frame_dict["NAXIS2"])
                )
            ]
        else:
            options = calibdf

        # select the one closest in time
        result_index = np.abs(options["MJD"] - frame_dict["MJD"]).argmin()
        calib_filepath = options.iloc[result_index, 0]

        # load the object from disk and return it
        return dtype(calib_filepath)

    def scan_dir_for_new_entries(self, filedir, look_in_subfolders=True, to_disk=True):
        """
        Scan a folder and subfolder for calibration files and add them all to the caldb

        Args:
            filedir (str): path to folder to scan (includes all subfolders by default)
            look_in_subfolders (bool): whether to look in subfolders for files. True by default
            to_disk (bool): True by default, will update DB from disk before adding entry and saving it back to disk
        """
        calib_frames = []
        # walk the directory to find all the calibration files
        for dirpath, subfolders, filenames in os.walk(filedir):
            for filename in filenames:
                # hard coded check only for files that end in .fits
                if filename[-5:] != ".fits":
                    continue

                filepath = os.path.join(dirpath, filename)
                frame = data.autoload(filepath)

                # check what class it has been loaded as. only save frames that fall into calibration classes
                if frame.__class__ in labels:
                    calib_frames.append(frame)

            # the first iteration looks in the basedir
            # if we don't wnat to look in subdirs now, we should break
            if not look_in_subfolders:
                break

        # load all these files into the caldb
        for calib_frame in calib_frames:
            self.create_entry(calib_frame, to_disk=to_disk)<|MERGE_RESOLUTION|>--- conflicted
+++ resolved
@@ -25,12 +25,7 @@
     "EXCAMT",
 ]
 
-<<<<<<< HEAD
-labels = {data.Dark: "Dark", data.NonLinearityCalibration: "NonLinearityCalibration", "KGain": data.KGain, }
-=======
-labels = {data.Dark: "Dark", data.NonLinearityCalibration: "NonLinearityCalibration", data.BadPixelMap: "BadPixelMap", }
->>>>>>> a8a77957
-
+labels = {data.Dark: "Dark", data.NonLinearityCalibration: "NonLinearityCalibration", data.BadPixelMap: "BadPixelMap", "KGain": data.KGain, }
 
 class CalDB:
     """
