--- conflicted
+++ resolved
@@ -14,16 +14,12 @@
     prhd, exthd = create_default_headers()
     dat = np.ones([1024,1024]) * 2
     err = np.ones([1,1024,1024]) * 0.5
-<<<<<<< HEAD
-
-=======
     image1 = data.Image(dat,pri_hdr = prhd, ext_hdr = exthd, err = err)
     image2 = image1.copy()
     image1.filename = "test1"
     image2.filename = "test2"
     dataset= data.Dataset([image1, image2])
-    
->>>>>>> 86acd600
+
     gain_value = np.array([[9.55]])
     kgain = data.KGain(gain_value, pri_hdr = prhd, ext_hdr = exthd, input_dataset = dataset)
     assert kgain.value == gain_value[0,0]
@@ -46,13 +42,6 @@
     assert kgain_copy.value == gain_value[0,0]
 
     # test convert_to_electrons
-<<<<<<< HEAD
-    image1 = data.Image(dat,pri_hdr = prhd, ext_hdr = exthd, err = err)
-    image2 = image1.copy()
-    dataset= data.Dataset([image1, image2])
-
-=======
->>>>>>> 86acd600
     k_gain = kgain.value
 
     gain_dataset = l2a_to_l2b.convert_to_electrons(dataset, kgain)
